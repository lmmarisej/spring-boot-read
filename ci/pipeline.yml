resource_types:
- name: artifactory-resource
  type: docker-image
  source:
    repository: springio/artifactory-resource
    tag: 0.0.11
- name: pull-request
  type: docker-image
  source:
    repository: teliaoss/github-pr-resource
- name: github-status-resource
  type: docker-image
  source:
    repository: dpb587/github-status-resource
    tag: master
- name: slack-notification
  type: docker-image
  source:
    repository: cfcommunity/slack-notification-resource
    tag: latest
resources:
- name: git-repo
  type: git
  icon: github-circle
  source:
    uri: ((github-repo))
    username: ((github-username))
    password: ((github-password))
    branch: ((branch))
- name: git-repo-windows
  type: git
  source:
    uri: ((github-repo))
    username: ((github-username))
    password: ((github-password))
    branch: ((branch))
    git_config:
    - name: core.autocrlf
      value: true
  icon: github-circle
- name: git-pull-request
  type: pull-request
  icon: source-pull
  source:
    access_token: ((github-ci-pull-request-token))
    repository: ((github-repo-name))
    base_branch: ((branch))
    ignore_paths: ["ci/*"]
- name: github-pre-release
  type: github-release
  icon: briefcase-download-outline
  source:
    owner: spring-projects
    repository: spring-boot
    access_token: ((github-ci-release-token))
    pre_release: true
    release: false
- name: github-release
  type: github-release
  icon: briefcase-download
  source:
    owner: spring-projects
    repository: spring-boot
    access_token: ((github-ci-release-token))
    pre_release: false
- name: ci-images-git-repo
  type: git
  icon: github-circle
  source:
    uri: ((github-repo))
    branch: ((branch))
    paths: ["ci/images/*"]
- name: spring-boot-ci-image
  type: docker-image
  icon: docker
  source:
    repository: ((docker-hub-organization))/spring-boot-ci-image
    username: ((docker-hub-username))
    password: ((docker-hub-password))
    tag: 2.2.x
- name: spring-boot-jdk11-ci-image
  type: docker-image
  icon: docker
  source:
    repository: ((docker-hub-organization))/spring-boot-jdk11-ci-image
    username: ((docker-hub-username))
    password: ((docker-hub-password))
    tag: 2.2.x
- name: spring-boot-jdk13-ci-image
  type: docker-image
  icon: docker
  source:
    repository: ((docker-hub-organization))/spring-boot-jdk13-ci-image
    username: ((docker-hub-username))
    password: ((docker-hub-password))
    tag: 2.2.x
- name: artifactory-repo
  type: artifactory-resource
  icon: package-variant
  source:
    uri: ((artifactory-server))
    username: ((artifactory-username))
    password: ((artifactory-password))
    build_name: ((build-name))
- name: repo-status-build
  type: github-status-resource
  icon: eye-check-outline
  source:
    repository: ((github-repo-name))
    access_token: ((github-ci-status-token))
    branch: ((branch))
    context: build
- name: repo-status-jdk11-build
  type: github-status-resource
  icon: eye-check-outline
  source:
    repository: ((github-repo-name))
    access_token: ((github-ci-status-token))
    branch: ((branch))
    context: jdk11-build
- name: repo-status-jdk13-build
  type: github-status-resource
  icon: eye-check-outline
  source:
    repository: ((github-repo-name))
    access_token: ((github-ci-status-token))
    branch: ((branch))
    context: jdk13-build
- name: slack-alert
  type: slack-notification
  icon: slack
  source:
    url: ((slack-webhook-url))
- name: every-wednesday
  type: time
  icon: clock-outline
  source:
    start: 8:00 PM
    stop: 9:00 PM
    days: [Wednesday]
- name: daily
  type: time
  icon: clock-outline
  source: { interval: "24h" }
jobs:
- name: build-spring-boot-ci-images
  plan:
  - get: ci-images-git-repo
    trigger: true
  - in_parallel:
    - put: spring-boot-ci-image
      params:
        build: ci-images-git-repo/ci/images
        dockerfile: ci-images-git-repo/ci/images/spring-boot-ci-image/Dockerfile
    - put: spring-boot-jdk11-ci-image
      params:
        build: ci-images-git-repo/ci/images
        dockerfile: ci-images-git-repo/ci/images/spring-boot-jdk11-ci-image/Dockerfile
    - put: spring-boot-jdk13-ci-image
      params:
        build: ci-images-git-repo/ci/images
        dockerfile: ci-images-git-repo/ci/images/spring-boot-jdk13-ci-image/Dockerfile
- name: detect-jdk-updates
  plan:
  - get: git-repo
  - get: every-wednesday
    trigger: true
  - get: spring-boot-ci-image
  - in_parallel:
    - task: detect-jdk8-update
      file: git-repo/ci/tasks/detect-jdk-updates.yml
      params:
        GITHUB_REPO: spring-boot
        GITHUB_ORGANIZATION: spring-projects
        GITHUB_PASSWORD: ((github-password))
        GITHUB_USERNAME: ((github-username))
        JDK_VERSION: java8
      image: spring-boot-ci-image
    - task: detect-jdk11-update
      file: git-repo/ci/tasks/detect-jdk-updates.yml
      params:
        GITHUB_REPO: spring-boot
        GITHUB_ORGANIZATION: spring-projects
        GITHUB_PASSWORD: ((github-password))
        GITHUB_USERNAME: ((github-username))
        JDK_VERSION: java11
      image: spring-boot-ci-image
<<<<<<< HEAD
    - task: detect-jdk13-update
      file: git-repo/ci/tasks/detect-jdk-updates.yml
=======
- name: detect-ubuntu-image-updates
  plan:
  - get: git-repo
  - get: every-wednesday
    trigger: true
  - get: spring-boot-ci-image
  - do:
    - task: detect-ubuntu-image-updates
      file: git-repo/ci/tasks/detect-ubuntu-image-updates.yml
>>>>>>> d0019cda
      params:
        GITHUB_REPO: spring-boot
        GITHUB_ORGANIZATION: spring-projects
        GITHUB_PASSWORD: ((github-password))
        GITHUB_USERNAME: ((github-username))
<<<<<<< HEAD
        JDK_VERSION: java13
=======
>>>>>>> d0019cda
      image: spring-boot-ci-image
- name: build
  serial: true
  public: true
  plan:
  - get: spring-boot-ci-image
  - get: git-repo
    trigger: true
  - put: repo-status-build
    params: { state: "pending", commit: "git-repo" }
  - do:
    - task: build-project
      privileged: true
      timeout: ((task-timeout))
      image: spring-boot-ci-image
      file: git-repo/ci/tasks/build-project.yml
    - in_parallel:
      - task: build-smoke-tests
        timeout: ((task-timeout))
        image: spring-boot-ci-image
        file: git-repo/ci/tasks/build-smoke-tests.yml
      - task: build-integration-tests
        timeout: ((task-timeout))
        image: spring-boot-ci-image
        file: git-repo/ci/tasks/build-integration-tests.yml
      - task: build-deployment-tests
        timeout: ((task-timeout))
        image: spring-boot-ci-image
        file: git-repo/ci/tasks/build-deployment-tests.yml
    on_failure:
      do:
      - put: repo-status-build
        params: { state: "failure", commit: "git-repo" }
      - put: slack-alert
        params:
          text: ":concourse-failed: <https://ci.spring.io/teams/${BUILD_TEAM_NAME}/pipelines/${BUILD_PIPELINE_NAME}/jobs/${BUILD_JOB_NAME}/builds/${BUILD_NAME}|${BUILD_PIPELINE_NAME} ${BUILD_JOB_NAME} failed!>"
          silent: true
          icon_emoji: ":concourse:"
          username: concourse-ci
  - put: repo-status-build
    params: { state: "success", commit: "git-repo" }
  - put: artifactory-repo
    params: &artifactory-params
      repo: libs-snapshot-local
      folder: distribution-repository
      build_uri: "https://ci.spring.io/teams/${BUILD_TEAM_NAME}/pipelines/${BUILD_PIPELINE_NAME}/jobs/${BUILD_JOB_NAME}/builds/${BUILD_NAME}"
      build_number: "${BUILD_PIPELINE_NAME}-${BUILD_JOB_NAME}-${BUILD_NAME}"
      disable_checksum_uploads: true
      exclude:
      - "**/*.effective-pom"
      - "**/spring-boot-configuration-docs/**"
      - "**/spring-boot-test-support/**"
      artifact_set:
      - include:
        - "/**/spring-boot-docs-*.zip"
        properties:
          "zip.type": "docs"
          "zip.deployed": "false"
    on_failure:
      do:
      - put: slack-alert
        params:
          text: ":concourse-failed: <https://ci.spring.io/teams/${BUILD_TEAM_NAME}/pipelines/${BUILD_PIPELINE_NAME}/jobs/${BUILD_JOB_NAME}/builds/${BUILD_NAME}|${BUILD_PIPELINE_NAME} ${BUILD_JOB_NAME} failed!>"
          silent: true
          icon_emoji: ":concourse:"
          username: concourse-ci
  - put: slack-alert
    params:
      text: ":concourse-succeeded: <https://ci.spring.io/teams/${BUILD_TEAM_NAME}/pipelines/${BUILD_PIPELINE_NAME}/jobs/${BUILD_JOB_NAME}/builds/${BUILD_NAME}|${BUILD_PIPELINE_NAME} ${BUILD_JOB_NAME} was successful!>"
      silent: true
      icon_emoji: ":concourse:"
      username: concourse-ci
- name: build-pull-requests
  serial: true
  public: true
  plan:
  - get: spring-boot-ci-image
  - get: git-repo
    resource: git-pull-request
    trigger: true
    version: every
  - do:
    - put: git-pull-request
      params:
        path: git-repo
        status: pending
    - task: build-project
      timeout: ((task-timeout))
      image: spring-boot-ci-image
      file: git-repo/ci/tasks/build-pr-project.yml
    - in_parallel:
      - task: build-smoke-tests
        timeout: ((task-timeout))
        image: spring-boot-ci-image
        file: git-repo/ci/tasks/build-smoke-tests.yml
      - task: build-integration-tests
        timeout: ((task-timeout))
        image: spring-boot-ci-image
        file: git-repo/ci/tasks/build-integration-tests.yml
      - task: build-deployment-tests
        timeout: ((task-timeout))
        image: spring-boot-ci-image
        file: git-repo/ci/tasks/build-deployment-tests.yml
    on_success:
      put: git-pull-request
      params:
        path: git-repo
        status: success
    on_failure:
      put: git-pull-request
      params:
        path: git-repo
        status: failure
- name: jdk11-build
  serial: true
  public: true
  plan:
  - get: spring-boot-jdk11-ci-image
  - get: git-repo
    trigger: true
  - put: repo-status-jdk11-build
    params: { state: "pending", commit: "git-repo" }
  - do:
    - task: build-project
      privileged: true
      timeout: ((task-timeout))
      image: spring-boot-jdk11-ci-image
      file: git-repo/ci/tasks/build-project.yml
    - in_parallel:
      - task: build-smoke-tests
        timeout: ((task-timeout))
        image: spring-boot-jdk11-ci-image
        file: git-repo/ci/tasks/build-smoke-tests.yml
      - task: build-integration-tests
        timeout: ((task-timeout))
        image: spring-boot-jdk11-ci-image
        file: git-repo/ci/tasks/build-integration-tests.yml
      - task: build-deployment-tests
        timeout: ((task-timeout))
        image: spring-boot-jdk11-ci-image
        file: git-repo/ci/tasks/build-deployment-tests.yml
    on_failure:
      do:
      - put: repo-status-jdk11-build
        params: { state: "failure", commit: "git-repo" }
      - put: slack-alert
        params:
          text: ":concourse-failed: <https://ci.spring.io/teams/${BUILD_TEAM_NAME}/pipelines/${BUILD_PIPELINE_NAME}/jobs/${BUILD_JOB_NAME}/builds/${BUILD_NAME}|${BUILD_PIPELINE_NAME} ${BUILD_JOB_NAME} failed!>"
          silent: true
          icon_emoji: ":concourse:"
          username: concourse-ci
  - put: repo-status-jdk11-build
    params: { state: "success", commit: "git-repo" }
  - put: slack-alert
    params:
      text: ":concourse-succeeded: <https://ci.spring.io/teams/${BUILD_TEAM_NAME}/pipelines/${BUILD_PIPELINE_NAME}/jobs/${BUILD_JOB_NAME}/builds/${BUILD_NAME}|${BUILD_PIPELINE_NAME} ${BUILD_JOB_NAME} was successful!>"
      silent: true
      icon_emoji: ":concourse:"
      username: concourse-ci
- name: jdk13-build
  serial: true
  public: true
  plan:
    - get: spring-boot-jdk13-ci-image
    - get: git-repo
      trigger: true
    - put: repo-status-jdk13-build
      params: { state: "pending", commit: "git-repo" }
    - do:
        - task: build-project
          privileged: true
          timeout: ((task-timeout))
          image: spring-boot-jdk13-ci-image
          file: git-repo/ci/tasks/build-project.yml
        - in_parallel:
            - task: build-smoke-tests
              timeout: ((task-timeout))
              image: spring-boot-jdk13-ci-image
              file: git-repo/ci/tasks/build-smoke-tests.yml
            - task: build-integration-tests
              timeout: ((task-timeout))
              image: spring-boot-jdk13-ci-image
              file: git-repo/ci/tasks/build-integration-tests.yml
            - task: build-deployment-tests
              timeout: ((task-timeout))
              image: spring-boot-jdk13-ci-image
              file: git-repo/ci/tasks/build-deployment-tests.yml
      on_failure:
        do:
          - put: repo-status-jdk13-build
            params: { state: "failure", commit: "git-repo" }
          - put: slack-alert
            params:
              text: ":concourse-failed: <https://ci.spring.io/teams/${BUILD_TEAM_NAME}/pipelines/${BUILD_PIPELINE_NAME}/jobs/${BUILD_JOB_NAME}/builds/${BUILD_NAME}|${BUILD_PIPELINE_NAME} ${BUILD_JOB_NAME} failed!>"
              silent: true
              icon_emoji: ":concourse:"
              username: concourse-ci
    - put: repo-status-jdk13-build
      params: { state: "success", commit: "git-repo" }
    - put: slack-alert
      params:
        text: ":concourse-succeeded: <https://ci.spring.io/teams/${BUILD_TEAM_NAME}/pipelines/${BUILD_PIPELINE_NAME}/jobs/${BUILD_JOB_NAME}/builds/${BUILD_NAME}|${BUILD_PIPELINE_NAME} ${BUILD_JOB_NAME} was successful!>"
        silent: true
        icon_emoji: ":concourse:"
        username: concourse-ci
- name: windows-build
  serial: true
  plan:
    - get: git-repo
      resource: git-repo-windows
    - get: daily
      trigger: true
    - do:
      - task: build-project
        privileged: true
        file: git-repo/ci/tasks/build-project-windows.yml
        tags:
        - WIN64
        timeout: ((task-timeout))
      on_failure:
        do:
          - put: slack-alert
            params:
              text: ":concourse-failed: <https://ci.spring.io/teams/${BUILD_TEAM_NAME}/pipelines/${BUILD_PIPELINE_NAME}/jobs/${BUILD_JOB_NAME}/builds/${BUILD_NAME}|${BUILD_PIPELINE_NAME} ${BUILD_JOB_NAME} failed!>"
              silent: true
              icon_emoji: ":concourse:"
              username: concourse-ci
    - put: slack-alert
      params:
        text: ":concourse-succeeded: <https://ci.spring.io/teams/${BUILD_TEAM_NAME}/pipelines/${BUILD_PIPELINE_NAME}/jobs/${BUILD_JOB_NAME}/builds/${BUILD_NAME}|${BUILD_PIPELINE_NAME} ${BUILD_JOB_NAME} was successful!>"
        silent: true
        icon_emoji: ":concourse:"
        username: concourse-ci
- name: stage-milestone
  serial: true
  plan:
  - get: spring-boot-ci-image
  - get: git-repo
    trigger: false
  - task: stage
    image: spring-boot-ci-image
    file: git-repo/ci/tasks/stage.yml
    params:
      RELEASE_TYPE: M
  - put: artifactory-repo
    params:
      <<: *artifactory-params
      repo: libs-staging-local
  - put: git-repo
    params:
      repository: stage-git-repo
- name: stage-rc
  serial: true
  plan:
  - get: spring-boot-ci-image
  - get: git-repo
    trigger: false
  - task: stage
    image: spring-boot-ci-image
    file: git-repo/ci/tasks/stage.yml
    params:
      RELEASE_TYPE: RC
  - put: artifactory-repo
    params:
      <<: *artifactory-params
      repo: libs-staging-local
  - put: git-repo
    params:
      repository: stage-git-repo
- name: stage-release
  serial: true
  plan:
  - get: spring-boot-ci-image
  - get: git-repo
    trigger: false
  - task: stage
    image: spring-boot-ci-image
    file: git-repo/ci/tasks/stage.yml
    params:
      RELEASE_TYPE: RELEASE
  - put: artifactory-repo
    params:
      <<: *artifactory-params
      repo: libs-staging-local
  - put: git-repo
    params:
      repository: stage-git-repo
- name: promote-milestone
  serial: true
  plan:
  - get: spring-boot-ci-image
  - get: git-repo
    trigger: false
  - get: artifactory-repo
    trigger: false
    passed: [stage-milestone]
    params:
      download_artifacts: false
      save_build_info: true
  - task: promote
    image: spring-boot-ci-image
    file: git-repo/ci/tasks/promote.yml
    params:
      RELEASE_TYPE: M
      ARTIFACTORY_SERVER: ((artifactory-server))
      ARTIFACTORY_USERNAME: ((artifactory-username))
      ARTIFACTORY_PASSWORD: ((artifactory-password))
  - task: generate-release-notes
    file: git-repo/ci/tasks/generate-release-notes.yml
    params:
      RELEASE_TYPE: M
      GITHUB_USERNAME: ((github-username))
      GITHUB_TOKEN: ((github-ci-release-token))
  - put: github-pre-release
    params:
      name: generated-release-notes/tag
      tag: generated-release-notes/tag
      body: generated-release-notes/release-notes.md
- name: promote-rc
  serial: true
  plan:
  - get: spring-boot-ci-image
  - get: git-repo
    trigger: false
  - get: artifactory-repo
    trigger: false
    passed: [stage-rc]
    params:
      download_artifacts: false
      save_build_info: true
  - task: promote
    image: spring-boot-ci-image
    file: git-repo/ci/tasks/promote.yml
    params:
      RELEASE_TYPE: RC
      ARTIFACTORY_SERVER: ((artifactory-server))
      ARTIFACTORY_USERNAME: ((artifactory-username))
      ARTIFACTORY_PASSWORD: ((artifactory-password))
  - task: generate-release-notes
    file: git-repo/ci/tasks/generate-release-notes.yml
    params:
      RELEASE_TYPE: RC
      GITHUB_USERNAME: ((github-username))
      GITHUB_TOKEN: ((github-ci-release-token))
  - put: github-pre-release
    params:
      name: generated-release-notes/tag
      tag: generated-release-notes/tag
      body: generated-release-notes/release-notes.md
- name: promote-release
  serial: true
  plan:
  - get: spring-boot-ci-image
  - get: git-repo
    trigger: false
  - get: artifactory-repo
    trigger: false
    passed: [stage-release]
    params:
      download_artifacts: false
      save_build_info: true
  - task: promote
    image: spring-boot-ci-image
    file: git-repo/ci/tasks/promote.yml
    params:
      RELEASE_TYPE: RELEASE
      ARTIFACTORY_SERVER: ((artifactory-server))
      ARTIFACTORY_USERNAME: ((artifactory-username))
      ARTIFACTORY_PASSWORD: ((artifactory-password))
      BINTRAY_SUBJECT: ((bintray-subject))
      BINTRAY_REPO: ((bintray-repo))
      BINTRAY_USERNAME: ((bintray-username))
      BINTRAY_API_KEY: ((bintray-api-key))
- name: sync-to-maven-central
  serial: true
  plan:
  - get: spring-boot-ci-image
  - get: git-repo
  - get: artifactory-repo
    trigger: true
    passed: [promote-release]
    params:
      download_artifacts: false
      save_build_info: true
  - task: sync-to-maven-central
    image: spring-boot-ci-image
    file: git-repo/ci/tasks/sync-to-maven-central.yml
    params:
      BINTRAY_USERNAME: ((bintray-username))
      BINTRAY_API_KEY: ((bintray-api-key))
      SONATYPE_USER_TOKEN: ((sonatype-user-token))
      SONATYPE_PASSWORD_TOKEN: ((sonatype-user-token-password))
      BINTRAY_SUBJECT: ((bintray-subject))
      BINTRAY_REPO: ((bintray-repo))
  - task: generate-release-notes
    file: git-repo/ci/tasks/generate-release-notes.yml
    params:
      RELEASE_TYPE: RELEASE
      GITHUB_USERNAME: ((github-username))
      GITHUB_TOKEN: ((github-ci-release-token))
  - put: github-release
    params:
      name: generated-release-notes/tag
      tag: generated-release-notes/tag
      body: generated-release-notes/release-notes.md
groups:
- name: "Build"
  jobs: ["build", "jdk11-build", "jdk13-build", "windows-build"]
- name: "Release"
  jobs: ["stage-milestone", "stage-rc", "stage-release", "promote-milestone", "promote-rc", "promote-release", "sync-to-maven-central"]
- name: "CI Images"
  jobs: ["build-spring-boot-ci-images", "detect-jdk-updates", "detect-ubuntu-image-updates"]
- name: "Build Pull Requests"
  jobs: ["build-pull-requests"]<|MERGE_RESOLUTION|>--- conflicted
+++ resolved
@@ -185,29 +185,29 @@
         GITHUB_USERNAME: ((github-username))
         JDK_VERSION: java11
       image: spring-boot-ci-image
-<<<<<<< HEAD
     - task: detect-jdk13-update
       file: git-repo/ci/tasks/detect-jdk-updates.yml
-=======
-- name: detect-ubuntu-image-updates
-  plan:
-  - get: git-repo
-  - get: every-wednesday
-    trigger: true
-  - get: spring-boot-ci-image
-  - do:
-    - task: detect-ubuntu-image-updates
-      file: git-repo/ci/tasks/detect-ubuntu-image-updates.yml
->>>>>>> d0019cda
       params:
         GITHUB_REPO: spring-boot
         GITHUB_ORGANIZATION: spring-projects
         GITHUB_PASSWORD: ((github-password))
         GITHUB_USERNAME: ((github-username))
-<<<<<<< HEAD
         JDK_VERSION: java13
-=======
->>>>>>> d0019cda
+      image: spring-boot-ci-image
+- name: detect-ubuntu-image-updates
+  plan:
+  - get: git-repo
+  - get: every-wednesday
+    trigger: true
+  - get: spring-boot-ci-image
+  - do:
+    - task: detect-ubuntu-image-updates
+      file: git-repo/ci/tasks/detect-ubuntu-image-updates.yml
+      params:
+        GITHUB_REPO: spring-boot
+        GITHUB_ORGANIZATION: spring-projects
+        GITHUB_PASSWORD: ((github-password))
+        GITHUB_USERNAME: ((github-username))
       image: spring-boot-ci-image
 - name: build
   serial: true
