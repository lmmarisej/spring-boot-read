/*
 * Copyright 2012-2019 the original author or authors.
 *
 * Licensed under the Apache License, Version 2.0 (the "License");
 * you may not use this file except in compliance with the License.
 * You may obtain a copy of the License at
 *
 *      https://www.apache.org/licenses/LICENSE-2.0
 *
 * Unless required by applicable law or agreed to in writing, software
 * distributed under the License is distributed on an "AS IS" BASIS,
 * WITHOUT WARRANTIES OR CONDITIONS OF ANY KIND, either express or implied.
 * See the License for the specific language governing permissions and
 * limitations under the License.
 */

package org.springframework.boot.autoconfigure.flyway;

import java.util.Collection;
import java.util.Collections;
import java.util.HashSet;
import java.util.List;
import java.util.Set;
import java.util.function.Supplier;
import java.util.stream.Collectors;

import javax.persistence.EntityManagerFactory;
import javax.sql.DataSource;

import org.flywaydb.core.Flyway;
import org.flywaydb.core.api.MigrationVersion;
import org.flywaydb.core.api.callback.Callback;
import org.flywaydb.core.api.callback.FlywayCallback;
import org.flywaydb.core.api.configuration.FluentConfiguration;

import org.springframework.beans.factory.ObjectProvider;
import org.springframework.boot.autoconfigure.AutoConfigureAfter;
import org.springframework.boot.autoconfigure.EnableAutoConfiguration;
import org.springframework.boot.autoconfigure.condition.AnyNestedCondition;
import org.springframework.boot.autoconfigure.condition.ConditionalOnBean;
import org.springframework.boot.autoconfigure.condition.ConditionalOnClass;
import org.springframework.boot.autoconfigure.condition.ConditionalOnMissingBean;
import org.springframework.boot.autoconfigure.condition.ConditionalOnProperty;
import org.springframework.boot.autoconfigure.data.jpa.EntityManagerFactoryDependsOnPostProcessor;
import org.springframework.boot.autoconfigure.flyway.FlywayAutoConfiguration.FlywayDataSourceCondition;
import org.springframework.boot.autoconfigure.jdbc.DataSourceAutoConfiguration;
import org.springframework.boot.autoconfigure.jdbc.DataSourceProperties;
import org.springframework.boot.autoconfigure.jdbc.JdbcOperationsDependsOnPostProcessor;
import org.springframework.boot.autoconfigure.jdbc.JdbcTemplateAutoConfiguration;
import org.springframework.boot.autoconfigure.jdbc.NamedParameterJdbcOperationsDependsOnPostProcessor;
import org.springframework.boot.autoconfigure.orm.jpa.HibernateJpaAutoConfiguration;
import org.springframework.boot.context.properties.ConfigurationPropertiesBinding;
import org.springframework.boot.context.properties.EnableConfigurationProperties;
import org.springframework.boot.context.properties.PropertyMapper;
import org.springframework.boot.jdbc.DatabaseDriver;
import org.springframework.context.annotation.Bean;
import org.springframework.context.annotation.Conditional;
import org.springframework.context.annotation.Configuration;
import org.springframework.core.convert.TypeDescriptor;
import org.springframework.core.convert.converter.GenericConverter;
import org.springframework.core.io.ResourceLoader;
import org.springframework.jdbc.core.JdbcOperations;
import org.springframework.jdbc.core.namedparam.NamedParameterJdbcOperations;
import org.springframework.jdbc.support.JdbcUtils;
import org.springframework.jdbc.support.MetaDataAccessException;
import org.springframework.orm.jpa.AbstractEntityManagerFactoryBean;
import org.springframework.orm.jpa.LocalContainerEntityManagerFactoryBean;
import org.springframework.util.CollectionUtils;
import org.springframework.util.ObjectUtils;
import org.springframework.util.StringUtils;

/**
 * {@link EnableAutoConfiguration Auto-configuration} for Flyway database migrations.
 *
 * @author Dave Syer
 * @author Phillip Webb
 * @author Vedran Pavic
 * @author Stephane Nicoll
 * @author Jacques-Etienne Beaudet
 * @author Eddú Meléndez
 * @author Dominic Gunn
 * @author Dan Zheng
 * @author András Deák
 * @since 1.1.0
 */
@SuppressWarnings("deprecation")
@Configuration(proxyBeanMethods = false)
@ConditionalOnClass(Flyway.class)
@Conditional(FlywayDataSourceCondition.class)
@ConditionalOnProperty(prefix = "spring.flyway", name = "enabled", matchIfMissing = true)
@AutoConfigureAfter({ DataSourceAutoConfiguration.class, JdbcTemplateAutoConfiguration.class,
		HibernateJpaAutoConfiguration.class })
public class FlywayAutoConfiguration {

	@Bean
	@ConfigurationPropertiesBinding
	public StringOrNumberToMigrationVersionConverter stringOrNumberMigrationVersionConverter() {
		return new StringOrNumberToMigrationVersionConverter();
	}

	@Bean
	public FlywaySchemaManagementProvider flywayDefaultDdlModeProvider(ObjectProvider<Flyway> flyways) {
		return new FlywaySchemaManagementProvider(flyways);
	}

	@Configuration(proxyBeanMethods = false)
	@ConditionalOnMissingBean(Flyway.class)
	@EnableConfigurationProperties({ DataSourceProperties.class, FlywayProperties.class })
	public static class FlywayConfiguration {

		@Bean
		public Flyway flyway(FlywayProperties properties, DataSourceProperties dataSourceProperties,
				ResourceLoader resourceLoader, ObjectProvider<DataSource> dataSource,
				@FlywayDataSource ObjectProvider<DataSource> flywayDataSource,
				ObjectProvider<FlywayConfigurationCustomizer> fluentConfigurationCustomizers,
				ObjectProvider<Callback> callbacks, ObjectProvider<FlywayCallback> flywayCallbacks) {
			FluentConfiguration configuration = new FluentConfiguration(resourceLoader.getClassLoader());
			DataSource dataSourceToMigrate = configureDataSource(configuration, properties, dataSourceProperties,
					flywayDataSource.getIfAvailable(), dataSource.getIfAvailable());
			checkLocationExists(dataSourceToMigrate, properties, resourceLoader);
			configureProperties(configuration, properties);
			List<Callback> orderedCallbacks = callbacks.orderedStream().collect(Collectors.toList());
			configureCallbacks(configuration, orderedCallbacks);
			fluentConfigurationCustomizers.orderedStream().forEach((customizer) -> customizer.customize(configuration));
			Flyway flyway = configuration.load();
			List<FlywayCallback> orderedFlywayCallbacks = flywayCallbacks.orderedStream().collect(Collectors.toList());
			configureFlywayCallbacks(flyway, orderedCallbacks, orderedFlywayCallbacks);
			return flyway;
		}

<<<<<<< HEAD
		private DataSource configureDataSource(FluentConfiguration configuration, FlywayProperties properties,
				DataSourceProperties dataSourceProperties, DataSource flywayDataSource, DataSource dataSource) {
			if (properties.isCreateDataSource()) {
				String url = getProperty(properties::getUrl, dataSourceProperties::getUrl);
				String user = getProperty(properties::getUser, dataSourceProperties::getUsername);
				String password = getProperty(properties::getPassword, dataSourceProperties::getPassword);
=======
		private DataSource configureDataSource(FluentConfiguration configuration) {
			if (this.properties.isCreateDataSource()) {
				String url = getProperty(this.properties::getUrl, this.dataSourceProperties::determineUrl);
				String user = getProperty(this.properties::getUser, this.dataSourceProperties::determineUsername);
				String password = getProperty(this.properties::getPassword,
						this.dataSourceProperties::determinePassword);
>>>>>>> 6f4d5984
				configuration.dataSource(url, user, password);
				if (!CollectionUtils.isEmpty(properties.getInitSqls())) {
					String initSql = StringUtils.collectionToDelimitedString(properties.getInitSqls(), "\n");
					configuration.initSql(initSql);
				}
			}
			else if (flywayDataSource != null) {
				configuration.dataSource(flywayDataSource);
			}
			else {
				configuration.dataSource(dataSource);
			}
			return configuration.getDataSource();
		}

		private void checkLocationExists(DataSource dataSource, FlywayProperties properties,
				ResourceLoader resourceLoader) {
			if (properties.isCheckLocation()) {
				List<String> locations = new LocationResolver(dataSource).resolveLocations(properties.getLocations());
				if (!hasAtLeastOneLocation(resourceLoader, locations)) {
					throw new FlywayMigrationScriptMissingException(locations);
				}
			}
		}

		private void configureProperties(FluentConfiguration configuration, FlywayProperties properties) {
			PropertyMapper map = PropertyMapper.get().alwaysApplyingWhenNonNull();
			String[] locations = new LocationResolver(configuration.getDataSource())
					.resolveLocations(properties.getLocations()).toArray(new String[0]);
			map.from(locations).to(configuration::locations);
			map.from(properties.getEncoding()).to(configuration::encoding);
			map.from(properties.getConnectRetries()).to(configuration::connectRetries);
			map.from(properties.getSchemas()).as(StringUtils::toStringArray).to(configuration::schemas);
			map.from(properties.getTable()).to(configuration::table);
			map.from(properties.getBaselineDescription()).to(configuration::baselineDescription);
			map.from(properties.getBaselineVersion()).to(configuration::baselineVersion);
			map.from(properties.getInstalledBy()).to(configuration::installedBy);
			map.from(properties.getPlaceholders()).to(configuration::placeholders);
			map.from(properties.getPlaceholderPrefix()).to(configuration::placeholderPrefix);
			map.from(properties.getPlaceholderSuffix()).to(configuration::placeholderSuffix);
			map.from(properties.isPlaceholderReplacement()).to(configuration::placeholderReplacement);
			map.from(properties.getSqlMigrationPrefix()).to(configuration::sqlMigrationPrefix);
			map.from(properties.getSqlMigrationSuffixes()).as(StringUtils::toStringArray)
					.to(configuration::sqlMigrationSuffixes);
			map.from(properties.getSqlMigrationSeparator()).to(configuration::sqlMigrationSeparator);
			map.from(properties.getRepeatableSqlMigrationPrefix()).to(configuration::repeatableSqlMigrationPrefix);
			map.from(properties.getTarget()).to(configuration::target);
			map.from(properties.isBaselineOnMigrate()).to(configuration::baselineOnMigrate);
			map.from(properties.isCleanDisabled()).to(configuration::cleanDisabled);
			map.from(properties.isCleanOnValidationError()).to(configuration::cleanOnValidationError);
			map.from(properties.isGroup()).to(configuration::group);
			map.from(properties.isIgnoreMissingMigrations()).to(configuration::ignoreMissingMigrations);
			map.from(properties.isIgnoreIgnoredMigrations()).to(configuration::ignoreIgnoredMigrations);
			map.from(properties.isIgnorePendingMigrations()).to(configuration::ignorePendingMigrations);
			map.from(properties.isIgnoreFutureMigrations()).to(configuration::ignoreFutureMigrations);
			map.from(properties.isMixed()).to(configuration::mixed);
			map.from(properties.isOutOfOrder()).to(configuration::outOfOrder);
			map.from(properties.isSkipDefaultCallbacks()).to(configuration::skipDefaultCallbacks);
			map.from(properties.isSkipDefaultResolvers()).to(configuration::skipDefaultResolvers);
			map.from(properties.isValidateOnMigrate()).to(configuration::validateOnMigrate);
			// Pro properties
			map.from(properties.getBatch()).whenNonNull().to(configuration::batch);
			map.from(properties.getDryRunOutput()).whenNonNull().to(configuration::dryRunOutput);
			map.from(properties.getErrorOverrides()).whenNonNull().to(configuration::errorOverrides);
			map.from(properties.getLicenseKey()).whenNonNull().to(configuration::licenseKey);
			map.from(properties.getOracleSqlplus()).whenNonNull().to(configuration::oracleSqlplus);
			map.from(properties.getStream()).whenNonNull().to(configuration::stream);
			map.from(properties.getUndoSqlMigrationPrefix()).whenNonNull().to(configuration::undoSqlMigrationPrefix);
		}

		private void configureCallbacks(FluentConfiguration configuration, List<Callback> callbacks) {
			if (!callbacks.isEmpty()) {
				configuration.callbacks(callbacks.toArray(new Callback[0]));
			}
		}

		private void configureFlywayCallbacks(Flyway flyway, List<Callback> callbacks,
				List<FlywayCallback> flywayCallbacks) {
			if (!flywayCallbacks.isEmpty()) {
				if (!callbacks.isEmpty()) {
					throw new IllegalStateException("Found a mixture of Callback and FlywayCallback beans."
							+ " One type must be used exclusively.");
				}
				flyway.setCallbacks(flywayCallbacks.toArray(new FlywayCallback[0]));
			}
		}

		private String getProperty(Supplier<String> property, Supplier<String> defaultValue) {
			String value = property.get();
			return (value != null) ? value : defaultValue.get();
		}

		private boolean hasAtLeastOneLocation(ResourceLoader resourceLoader, Collection<String> locations) {
			for (String location : locations) {
				if (resourceLoader.getResource(normalizePrefix(location)).exists()) {
					return true;
				}
			}
			return false;
		}

		private String normalizePrefix(String location) {
			return location.replace("filesystem:", "file:");
		}

		@Bean
		@ConditionalOnMissingBean
		public FlywayMigrationInitializer flywayInitializer(Flyway flyway,
				ObjectProvider<FlywayMigrationStrategy> migrationStrategy) {
			return new FlywayMigrationInitializer(flyway, migrationStrategy.getIfAvailable());
		}

		/**
		 * Additional configuration to ensure that {@link EntityManagerFactory} beans
		 * depend on the {@code flywayInitializer} bean.
		 */
		@Configuration(proxyBeanMethods = false)
		@ConditionalOnClass(LocalContainerEntityManagerFactoryBean.class)
		@ConditionalOnBean(AbstractEntityManagerFactoryBean.class)
		protected static class FlywayInitializerJpaDependencyConfiguration
				extends EntityManagerFactoryDependsOnPostProcessor {

			public FlywayInitializerJpaDependencyConfiguration() {
				super("flywayInitializer");
			}

		}

		/**
		 * Additional configuration to ensure that {@link JdbcOperations} beans depend on
		 * the {@code flywayInitializer} bean.
		 */
		@Configuration(proxyBeanMethods = false)
		@ConditionalOnClass(JdbcOperations.class)
		@ConditionalOnBean(JdbcOperations.class)
		protected static class FlywayInitializerJdbcOperationsDependencyConfiguration
				extends JdbcOperationsDependsOnPostProcessor {

			public FlywayInitializerJdbcOperationsDependencyConfiguration() {
				super("flywayInitializer");
			}

		}

		/**
		 * Additional configuration to ensure that {@link NamedParameterJdbcOperations}
		 * beans depend on the {@code flywayInitializer} bean.
		 */
		@Configuration(proxyBeanMethods = false)
		@ConditionalOnClass(NamedParameterJdbcOperations.class)
		@ConditionalOnBean(NamedParameterJdbcOperations.class)
		protected static class FlywayInitializerNamedParameterJdbcOperationsDependencyConfiguration
				extends NamedParameterJdbcOperationsDependsOnPostProcessor {

			public FlywayInitializerNamedParameterJdbcOperationsDependencyConfiguration() {
				super("flywayInitializer");
			}

		}

	}

	/**
	 * Additional configuration to ensure that {@link EntityManagerFactory} beans depend
	 * on the {@code flyway} bean.
	 */
	@Configuration(proxyBeanMethods = false)
	@ConditionalOnClass(LocalContainerEntityManagerFactoryBean.class)
	@ConditionalOnBean(AbstractEntityManagerFactoryBean.class)
	protected static class FlywayJpaDependencyConfiguration extends EntityManagerFactoryDependsOnPostProcessor {

		public FlywayJpaDependencyConfiguration() {
			super("flyway");
		}

	}

	/**
	 * Additional configuration to ensure that {@link JdbcOperations} beans depend on the
	 * {@code flyway} bean.
	 */
	@Configuration(proxyBeanMethods = false)
	@ConditionalOnClass(JdbcOperations.class)
	@ConditionalOnBean(JdbcOperations.class)
	protected static class FlywayJdbcOperationsDependencyConfiguration extends JdbcOperationsDependsOnPostProcessor {

		public FlywayJdbcOperationsDependencyConfiguration() {
			super("flyway");
		}

	}

	/**
	 * Additional configuration to ensure that {@link NamedParameterJdbcOperations} beans
	 * depend on the {@code flyway} bean.
	 */
	@Configuration(proxyBeanMethods = false)
	@ConditionalOnClass(NamedParameterJdbcOperations.class)
	@ConditionalOnBean(NamedParameterJdbcOperations.class)
	protected static class FlywayNamedParameterJdbcOperationsDependencyConfiguration
			extends NamedParameterJdbcOperationsDependsOnPostProcessor {

		public FlywayNamedParameterJdbcOperationsDependencyConfiguration() {
			super("flyway");
		}

	}

	private static class LocationResolver {

		private static final String VENDOR_PLACEHOLDER = "{vendor}";

		private final DataSource dataSource;

		LocationResolver(DataSource dataSource) {
			this.dataSource = dataSource;
		}

		public List<String> resolveLocations(List<String> locations) {
			if (usesVendorLocation(locations)) {
				DatabaseDriver databaseDriver = getDatabaseDriver();
				return replaceVendorLocations(locations, databaseDriver);
			}
			return locations;
		}

		private List<String> replaceVendorLocations(List<String> locations, DatabaseDriver databaseDriver) {
			if (databaseDriver == DatabaseDriver.UNKNOWN) {
				return locations;
			}
			String vendor = databaseDriver.getId();
			return locations.stream().map((location) -> location.replace(VENDOR_PLACEHOLDER, vendor))
					.collect(Collectors.toList());
		}

		private DatabaseDriver getDatabaseDriver() {
			try {
				String url = JdbcUtils.extractDatabaseMetaData(this.dataSource, "getURL");
				return DatabaseDriver.fromJdbcUrl(url);
			}
			catch (MetaDataAccessException ex) {
				throw new IllegalStateException(ex);
			}

		}

		private boolean usesVendorLocation(Collection<String> locations) {
			for (String location : locations) {
				if (location.contains(VENDOR_PLACEHOLDER)) {
					return true;
				}
			}
			return false;
		}

	}

	/**
	 * Convert a String or Number to a {@link MigrationVersion}.
	 */
	private static class StringOrNumberToMigrationVersionConverter implements GenericConverter {

		private static final Set<ConvertiblePair> CONVERTIBLE_TYPES;

		static {
			Set<ConvertiblePair> types = new HashSet<>(2);
			types.add(new ConvertiblePair(String.class, MigrationVersion.class));
			types.add(new ConvertiblePair(Number.class, MigrationVersion.class));
			CONVERTIBLE_TYPES = Collections.unmodifiableSet(types);
		}

		@Override
		public Set<ConvertiblePair> getConvertibleTypes() {
			return CONVERTIBLE_TYPES;
		}

		@Override
		public Object convert(Object source, TypeDescriptor sourceType, TypeDescriptor targetType) {
			String value = ObjectUtils.nullSafeToString(source);
			return MigrationVersion.fromVersion(value);
		}

	}

	static final class FlywayDataSourceCondition extends AnyNestedCondition {

		FlywayDataSourceCondition() {
			super(ConfigurationPhase.REGISTER_BEAN);
		}

		@ConditionalOnBean(DataSource.class)
		private static final class DataSourceBeanCondition {

		}

		@ConditionalOnProperty(prefix = "spring.flyway", name = "url", matchIfMissing = false)
		private static final class FlywayUrlCondition {

		}

	}

}<|MERGE_RESOLUTION|>--- conflicted
+++ resolved
@@ -128,21 +128,12 @@
 			return flyway;
 		}
 
-<<<<<<< HEAD
 		private DataSource configureDataSource(FluentConfiguration configuration, FlywayProperties properties,
 				DataSourceProperties dataSourceProperties, DataSource flywayDataSource, DataSource dataSource) {
 			if (properties.isCreateDataSource()) {
-				String url = getProperty(properties::getUrl, dataSourceProperties::getUrl);
-				String user = getProperty(properties::getUser, dataSourceProperties::getUsername);
-				String password = getProperty(properties::getPassword, dataSourceProperties::getPassword);
-=======
-		private DataSource configureDataSource(FluentConfiguration configuration) {
-			if (this.properties.isCreateDataSource()) {
-				String url = getProperty(this.properties::getUrl, this.dataSourceProperties::determineUrl);
-				String user = getProperty(this.properties::getUser, this.dataSourceProperties::determineUsername);
-				String password = getProperty(this.properties::getPassword,
-						this.dataSourceProperties::determinePassword);
->>>>>>> 6f4d5984
+				String url = getProperty(properties::getUrl, dataSourceProperties::determineUrl);
+				String user = getProperty(properties::getUser, dataSourceProperties::determineUsername);
+				String password = getProperty(properties::getPassword, dataSourceProperties::determinePassword);
 				configuration.dataSource(url, user, password);
 				if (!CollectionUtils.isEmpty(properties.getInitSqls())) {
 					String initSql = StringUtils.collectionToDelimitedString(properties.getInitSqls(), "\n");
