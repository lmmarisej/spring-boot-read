--- conflicted
+++ resolved
@@ -142,7 +142,6 @@
 		return new StandardEnvironment();
 	}
 
-<<<<<<< HEAD
 	/**
 	 * Return the application arguments to use. If no arguments are available, return an
 	 * empty array.
@@ -151,20 +150,12 @@
 	 * @see SpringApplication#run(String...)
 	 */
 	protected String[] getArgs(MergedContextConfiguration config) {
-		return MergedAnnotations.from(config.getTestClass(), SearchStrategy.EXHAUSTIVE)
-				.get(SpringBootTest.class).getValue("args", String[].class)
-				.orElse(NO_ARGS);
-	}
-
-	private void setActiveProfiles(ConfigurableEnvironment environment,
-			String[] profiles) {
-		TestPropertyValues
-				.of("spring.profiles.active="
-						+ StringUtils.arrayToCommaDelimitedString(profiles))
-=======
+		return MergedAnnotations.from(config.getTestClass(), SearchStrategy.EXHAUSTIVE).get(SpringBootTest.class)
+				.getValue("args", String[].class).orElse(NO_ARGS);
+	}
+
 	private void setActiveProfiles(ConfigurableEnvironment environment, String[] profiles) {
 		TestPropertyValues.of("spring.profiles.active=" + StringUtils.arrayToCommaDelimitedString(profiles))
->>>>>>> 24925c3d
 				.applyTo(environment);
 	}
 
@@ -223,19 +214,8 @@
 	}
 
 	private boolean isEmbeddedWebEnvironment(MergedContextConfiguration config) {
-<<<<<<< HEAD
-		return MergedAnnotations.from(config.getTestClass(), SearchStrategy.EXHAUSTIVE)
-				.get(SpringBootTest.class)
-				.getValue("webEnvironment", WebEnvironment.class)
-				.orElse(WebEnvironment.NONE).isEmbedded();
-=======
-		SpringBootTest annotation = AnnotatedElementUtils.findMergedAnnotation(config.getTestClass(),
-				SpringBootTest.class);
-		if (annotation != null && annotation.webEnvironment().isEmbedded()) {
-			return true;
-		}
-		return false;
->>>>>>> 24925c3d
+		return MergedAnnotations.from(config.getTestClass(), SearchStrategy.EXHAUSTIVE).get(SpringBootTest.class)
+				.getValue("webEnvironment", WebEnvironment.class).orElse(WebEnvironment.NONE).isEmbedded();
 	}
 
 	@Override
