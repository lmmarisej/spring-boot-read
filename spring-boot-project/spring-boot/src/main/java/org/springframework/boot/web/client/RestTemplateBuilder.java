--- conflicted
+++ resolved
@@ -62,19 +62,6 @@
  */
 public class RestTemplateBuilder {
 
-<<<<<<< HEAD
-=======
-	private static final Map<String, String> REQUEST_FACTORY_CANDIDATES;
-
-	static {
-		Map<String, String> candidates = new LinkedHashMap<>();
-		candidates.put("org.apache.http.client.HttpClient",
-				"org.springframework.http.client.HttpComponentsClientHttpRequestFactory");
-		candidates.put("okhttp3.OkHttpClient", "org.springframework.http.client.OkHttp3ClientHttpRequestFactory");
-		REQUEST_FACTORY_CANDIDATES = Collections.unmodifiableMap(candidates);
-	}
-
->>>>>>> c6c139d9
 	private final boolean detectRequestFactory;
 
 	private final String rootUri;
@@ -108,31 +95,17 @@
 		this.requestFactorySupplier = null;
 		this.uriTemplateHandler = null;
 		this.errorHandler = null;
-<<<<<<< HEAD
 		this.basicAuthentication = null;
-		this.restTemplateCustomizers = Collections
-				.unmodifiableSet(new LinkedHashSet<>(Arrays.asList(customizers)));
+		this.restTemplateCustomizers = Collections.unmodifiableSet(new LinkedHashSet<>(Arrays.asList(customizers)));
 		this.requestFactoryCustomizer = new RequestFactoryCustomizer();
-=======
-		this.basicAuthorization = null;
-		this.restTemplateCustomizers = Collections.unmodifiableSet(new LinkedHashSet<>(Arrays.asList(customizers)));
-		this.requestFactoryCustomizers = Collections.emptySet();
->>>>>>> c6c139d9
 		this.interceptors = Collections.emptySet();
 	}
 
 	private RestTemplateBuilder(boolean detectRequestFactory, String rootUri,
 			Set<HttpMessageConverter<?>> messageConverters, Supplier<ClientHttpRequestFactory> requestFactorySupplier,
 			UriTemplateHandler uriTemplateHandler, ResponseErrorHandler errorHandler,
-<<<<<<< HEAD
-			BasicAuthenticationInterceptor basicAuthentication,
-			Set<RestTemplateCustomizer> restTemplateCustomizers,
-			RequestFactoryCustomizer requestFactoryCustomizer,
-			Set<ClientHttpRequestInterceptor> interceptors) {
-=======
-			BasicAuthorizationInterceptor basicAuthorization, Set<RestTemplateCustomizer> restTemplateCustomizers,
-			Set<RequestFactoryCustomizer> requestFactoryCustomizers, Set<ClientHttpRequestInterceptor> interceptors) {
->>>>>>> c6c139d9
+			BasicAuthenticationInterceptor basicAuthentication, Set<RestTemplateCustomizer> restTemplateCustomizers,
+			RequestFactoryCustomizer requestFactoryCustomizer, Set<ClientHttpRequestInterceptor> interceptors) {
 		this.detectRequestFactory = detectRequestFactory;
 		this.rootUri = rootUri;
 		this.messageConverters = messageConverters;
@@ -153,17 +126,9 @@
 	 * @return a new builder instance
 	 */
 	public RestTemplateBuilder detectRequestFactory(boolean detectRequestFactory) {
-<<<<<<< HEAD
-		return new RestTemplateBuilder(detectRequestFactory, this.rootUri,
-				this.messageConverters, this.requestFactorySupplier,
-				this.uriTemplateHandler, this.errorHandler, this.basicAuthentication,
-				this.restTemplateCustomizers, this.requestFactoryCustomizer,
-				this.interceptors);
-=======
 		return new RestTemplateBuilder(detectRequestFactory, this.rootUri, this.messageConverters,
-				this.requestFactorySupplier, this.uriTemplateHandler, this.errorHandler, this.basicAuthorization,
-				this.restTemplateCustomizers, this.requestFactoryCustomizers, this.interceptors);
->>>>>>> c6c139d9
+				this.requestFactorySupplier, this.uriTemplateHandler, this.errorHandler, this.basicAuthentication,
+				this.restTemplateCustomizers, this.requestFactoryCustomizer, this.interceptors);
 	}
 
 	/**
@@ -173,17 +138,9 @@
 	 * @return a new builder instance
 	 */
 	public RestTemplateBuilder rootUri(String rootUri) {
-<<<<<<< HEAD
-		return new RestTemplateBuilder(this.detectRequestFactory, rootUri,
-				this.messageConverters, this.requestFactorySupplier,
-				this.uriTemplateHandler, this.errorHandler, this.basicAuthentication,
-				this.restTemplateCustomizers, this.requestFactoryCustomizer,
-				this.interceptors);
-=======
 		return new RestTemplateBuilder(this.detectRequestFactory, rootUri, this.messageConverters,
-				this.requestFactorySupplier, this.uriTemplateHandler, this.errorHandler, this.basicAuthorization,
-				this.restTemplateCustomizers, this.requestFactoryCustomizers, this.interceptors);
->>>>>>> c6c139d9
+				this.requestFactorySupplier, this.uriTemplateHandler, this.errorHandler, this.basicAuthentication,
+				this.restTemplateCustomizers, this.requestFactoryCustomizer, this.interceptors);
 	}
 
 	/**
@@ -212,17 +169,9 @@
 	public RestTemplateBuilder messageConverters(Collection<? extends HttpMessageConverter<?>> messageConverters) {
 		Assert.notNull(messageConverters, "MessageConverters must not be null");
 		return new RestTemplateBuilder(this.detectRequestFactory, this.rootUri,
-<<<<<<< HEAD
-				Collections.unmodifiableSet(
-						new LinkedHashSet<HttpMessageConverter<?>>(messageConverters)),
-				this.requestFactorySupplier, this.uriTemplateHandler, this.errorHandler,
-				this.basicAuthentication, this.restTemplateCustomizers,
-				this.requestFactoryCustomizer, this.interceptors);
-=======
 				Collections.unmodifiableSet(new LinkedHashSet<HttpMessageConverter<?>>(messageConverters)),
-				this.requestFactorySupplier, this.uriTemplateHandler, this.errorHandler, this.basicAuthorization,
-				this.restTemplateCustomizers, this.requestFactoryCustomizers, this.interceptors);
->>>>>>> c6c139d9
+				this.requestFactorySupplier, this.uriTemplateHandler, this.errorHandler, this.basicAuthentication,
+				this.restTemplateCustomizers, this.requestFactoryCustomizer, this.interceptors);
 	}
 
 	/**
@@ -250,16 +199,9 @@
 			Collection<? extends HttpMessageConverter<?>> messageConverters) {
 		Assert.notNull(messageConverters, "MessageConverters must not be null");
 		return new RestTemplateBuilder(this.detectRequestFactory, this.rootUri,
-<<<<<<< HEAD
-				append(this.messageConverters, messageConverters),
-				this.requestFactorySupplier, this.uriTemplateHandler, this.errorHandler,
-				this.basicAuthentication, this.restTemplateCustomizers,
+				append(this.messageConverters, messageConverters), this.requestFactorySupplier, this.uriTemplateHandler,
+				this.errorHandler, this.basicAuthentication, this.restTemplateCustomizers,
 				this.requestFactoryCustomizer, this.interceptors);
-=======
-				append(this.messageConverters, messageConverters), this.requestFactorySupplier, this.uriTemplateHandler,
-				this.errorHandler, this.basicAuthorization, this.restTemplateCustomizers,
-				this.requestFactoryCustomizers, this.interceptors);
->>>>>>> c6c139d9
 	}
 
 	/**
@@ -271,17 +213,9 @@
 	 */
 	public RestTemplateBuilder defaultMessageConverters() {
 		return new RestTemplateBuilder(this.detectRequestFactory, this.rootUri,
-<<<<<<< HEAD
-				Collections.unmodifiableSet(
-						new LinkedHashSet<>(new RestTemplate().getMessageConverters())),
-				this.requestFactorySupplier, this.uriTemplateHandler, this.errorHandler,
-				this.basicAuthentication, this.restTemplateCustomizers,
-				this.requestFactoryCustomizer, this.interceptors);
-=======
 				Collections.unmodifiableSet(new LinkedHashSet<>(new RestTemplate().getMessageConverters())),
-				this.requestFactorySupplier, this.uriTemplateHandler, this.errorHandler, this.basicAuthorization,
-				this.restTemplateCustomizers, this.requestFactoryCustomizers, this.interceptors);
->>>>>>> c6c139d9
+				this.requestFactorySupplier, this.uriTemplateHandler, this.errorHandler, this.basicAuthentication,
+				this.restTemplateCustomizers, this.requestFactoryCustomizer, this.interceptors);
 	}
 
 	/**
@@ -309,16 +243,9 @@
 	 */
 	public RestTemplateBuilder interceptors(Collection<ClientHttpRequestInterceptor> interceptors) {
 		Assert.notNull(interceptors, "interceptors must not be null");
-<<<<<<< HEAD
-		return new RestTemplateBuilder(this.detectRequestFactory, this.rootUri,
-				this.messageConverters, this.requestFactorySupplier,
-				this.uriTemplateHandler, this.errorHandler, this.basicAuthentication,
+		return new RestTemplateBuilder(this.detectRequestFactory, this.rootUri, this.messageConverters,
+				this.requestFactorySupplier, this.uriTemplateHandler, this.errorHandler, this.basicAuthentication,
 				this.restTemplateCustomizers, this.requestFactoryCustomizer,
-=======
-		return new RestTemplateBuilder(this.detectRequestFactory, this.rootUri, this.messageConverters,
-				this.requestFactorySupplier, this.uriTemplateHandler, this.errorHandler, this.basicAuthorization,
-				this.restTemplateCustomizers, this.requestFactoryCustomizers,
->>>>>>> c6c139d9
 				Collections.unmodifiableSet(new LinkedHashSet<>(interceptors)));
 	}
 
@@ -345,17 +272,9 @@
 	 */
 	public RestTemplateBuilder additionalInterceptors(Collection<? extends ClientHttpRequestInterceptor> interceptors) {
 		Assert.notNull(interceptors, "interceptors must not be null");
-<<<<<<< HEAD
-		return new RestTemplateBuilder(this.detectRequestFactory, this.rootUri,
-				this.messageConverters, this.requestFactorySupplier,
-				this.uriTemplateHandler, this.errorHandler, this.basicAuthentication,
-				this.restTemplateCustomizers, this.requestFactoryCustomizer,
-				append(this.interceptors, interceptors));
-=======
-		return new RestTemplateBuilder(this.detectRequestFactory, this.rootUri, this.messageConverters,
-				this.requestFactorySupplier, this.uriTemplateHandler, this.errorHandler, this.basicAuthorization,
-				this.restTemplateCustomizers, this.requestFactoryCustomizers, append(this.interceptors, interceptors));
->>>>>>> c6c139d9
+		return new RestTemplateBuilder(this.detectRequestFactory, this.rootUri, this.messageConverters,
+				this.requestFactorySupplier, this.uriTemplateHandler, this.errorHandler, this.basicAuthentication,
+				this.restTemplateCustomizers, this.requestFactoryCustomizer, append(this.interceptors, interceptors));
 	}
 
 	/**
@@ -387,22 +306,11 @@
 	 * @return a new builder instance
 	 * @since 2.0.0
 	 */
-<<<<<<< HEAD
-	public RestTemplateBuilder requestFactory(
-			Supplier<ClientHttpRequestFactory> requestFactorySupplier) {
-		Assert.notNull(requestFactorySupplier,
-				"RequestFactory Supplier must not be null");
-		return new RestTemplateBuilder(this.detectRequestFactory, this.rootUri,
-				this.messageConverters, requestFactorySupplier, this.uriTemplateHandler,
-				this.errorHandler, this.basicAuthentication, this.restTemplateCustomizers,
-				this.requestFactoryCustomizer, this.interceptors);
-=======
 	public RestTemplateBuilder requestFactory(Supplier<ClientHttpRequestFactory> requestFactorySupplier) {
 		Assert.notNull(requestFactorySupplier, "RequestFactory Supplier must not be null");
 		return new RestTemplateBuilder(this.detectRequestFactory, this.rootUri, this.messageConverters,
-				requestFactorySupplier, this.uriTemplateHandler, this.errorHandler, this.basicAuthorization,
-				this.restTemplateCustomizers, this.requestFactoryCustomizers, this.interceptors);
->>>>>>> c6c139d9
+				requestFactorySupplier, this.uriTemplateHandler, this.errorHandler, this.basicAuthentication,
+				this.restTemplateCustomizers, this.requestFactoryCustomizer, this.interceptors);
 	}
 
 	/**
@@ -413,16 +321,9 @@
 	 */
 	public RestTemplateBuilder uriTemplateHandler(UriTemplateHandler uriTemplateHandler) {
 		Assert.notNull(uriTemplateHandler, "UriTemplateHandler must not be null");
-<<<<<<< HEAD
-		return new RestTemplateBuilder(this.detectRequestFactory, this.rootUri,
-				this.messageConverters, this.requestFactorySupplier, uriTemplateHandler,
-				this.errorHandler, this.basicAuthentication, this.restTemplateCustomizers,
-				this.requestFactoryCustomizer, this.interceptors);
-=======
-		return new RestTemplateBuilder(this.detectRequestFactory, this.rootUri, this.messageConverters,
-				this.requestFactorySupplier, uriTemplateHandler, this.errorHandler, this.basicAuthorization,
-				this.restTemplateCustomizers, this.requestFactoryCustomizers, this.interceptors);
->>>>>>> c6c139d9
+		return new RestTemplateBuilder(this.detectRequestFactory, this.rootUri, this.messageConverters,
+				this.requestFactorySupplier, uriTemplateHandler, this.errorHandler, this.basicAuthentication,
+				this.restTemplateCustomizers, this.requestFactoryCustomizer, this.interceptors);
 	}
 
 	/**
@@ -433,17 +334,9 @@
 	 */
 	public RestTemplateBuilder errorHandler(ResponseErrorHandler errorHandler) {
 		Assert.notNull(errorHandler, "ErrorHandler must not be null");
-<<<<<<< HEAD
-		return new RestTemplateBuilder(this.detectRequestFactory, this.rootUri,
-				this.messageConverters, this.requestFactorySupplier,
-				this.uriTemplateHandler, errorHandler, this.basicAuthentication,
-				this.restTemplateCustomizers, this.requestFactoryCustomizer,
-				this.interceptors);
-=======
-		return new RestTemplateBuilder(this.detectRequestFactory, this.rootUri, this.messageConverters,
-				this.requestFactorySupplier, this.uriTemplateHandler, errorHandler, this.basicAuthorization,
-				this.restTemplateCustomizers, this.requestFactoryCustomizers, this.interceptors);
->>>>>>> c6c139d9
+		return new RestTemplateBuilder(this.detectRequestFactory, this.rootUri, this.messageConverters,
+				this.requestFactorySupplier, this.uriTemplateHandler, errorHandler, this.basicAuthentication,
+				this.restTemplateCustomizers, this.requestFactoryCustomizer, this.interceptors);
 	}
 
 	/**
@@ -457,7 +350,6 @@
 	 */
 	@Deprecated
 	public RestTemplateBuilder basicAuthorization(String username, String password) {
-<<<<<<< HEAD
 		return basicAuthentication(username, password);
 	}
 
@@ -470,18 +362,10 @@
 	 * @since 2.1.0
 	 */
 	public RestTemplateBuilder basicAuthentication(String username, String password) {
-		return new RestTemplateBuilder(this.detectRequestFactory, this.rootUri,
-				this.messageConverters, this.requestFactorySupplier,
-				this.uriTemplateHandler, this.errorHandler,
-				new BasicAuthenticationInterceptor(username, password),
-				this.restTemplateCustomizers, this.requestFactoryCustomizer,
-				this.interceptors);
-=======
 		return new RestTemplateBuilder(this.detectRequestFactory, this.rootUri, this.messageConverters,
 				this.requestFactorySupplier, this.uriTemplateHandler, this.errorHandler,
-				new BasicAuthorizationInterceptor(username, password), this.restTemplateCustomizers,
-				this.requestFactoryCustomizers, this.interceptors);
->>>>>>> c6c139d9
+				new BasicAuthenticationInterceptor(username, password), this.restTemplateCustomizers,
+				this.requestFactoryCustomizer, this.interceptors);
 	}
 
 	/**
@@ -507,25 +391,12 @@
 	 * @return a new builder instance
 	 * @see #additionalCustomizers(RestTemplateCustomizer...)
 	 */
-<<<<<<< HEAD
-	public RestTemplateBuilder customizers(
-			Collection<? extends RestTemplateCustomizer> restTemplateCustomizers) {
-		Assert.notNull(restTemplateCustomizers,
-				"RestTemplateCustomizers must not be null");
-		return new RestTemplateBuilder(this.detectRequestFactory, this.rootUri,
-				this.messageConverters, this.requestFactorySupplier,
-				this.uriTemplateHandler, this.errorHandler, this.basicAuthentication,
-				Collections.unmodifiableSet(new LinkedHashSet<RestTemplateCustomizer>(
-						restTemplateCustomizers)),
-				this.requestFactoryCustomizer, this.interceptors);
-=======
 	public RestTemplateBuilder customizers(Collection<? extends RestTemplateCustomizer> restTemplateCustomizers) {
 		Assert.notNull(restTemplateCustomizers, "RestTemplateCustomizers must not be null");
 		return new RestTemplateBuilder(this.detectRequestFactory, this.rootUri, this.messageConverters,
-				this.requestFactorySupplier, this.uriTemplateHandler, this.errorHandler, this.basicAuthorization,
+				this.requestFactorySupplier, this.uriTemplateHandler, this.errorHandler, this.basicAuthentication,
 				Collections.unmodifiableSet(new LinkedHashSet<RestTemplateCustomizer>(restTemplateCustomizers)),
-				this.requestFactoryCustomizers, this.interceptors);
->>>>>>> c6c139d9
+				this.requestFactoryCustomizer, this.interceptors);
 	}
 
 	/**
@@ -551,12 +422,9 @@
 	 */
 	public RestTemplateBuilder additionalCustomizers(Collection<? extends RestTemplateCustomizer> customizers) {
 		Assert.notNull(customizers, "RestTemplateCustomizers must not be null");
-<<<<<<< HEAD
-		return new RestTemplateBuilder(this.detectRequestFactory, this.rootUri,
-				this.messageConverters, this.requestFactorySupplier,
-				this.uriTemplateHandler, this.errorHandler, this.basicAuthentication,
-				append(this.restTemplateCustomizers, customizers),
-				this.requestFactoryCustomizer, this.interceptors);
+		return new RestTemplateBuilder(this.detectRequestFactory, this.rootUri, this.messageConverters,
+				this.requestFactorySupplier, this.uriTemplateHandler, this.errorHandler, this.basicAuthentication,
+				append(this.restTemplateCustomizers, customizers), this.requestFactoryCustomizer, this.interceptors);
 	}
 
 	/**
@@ -566,17 +434,10 @@
 	 * @since 2.1.0
 	 */
 	public RestTemplateBuilder setConnectTimeout(Duration connectTimeout) {
-		return new RestTemplateBuilder(this.detectRequestFactory, this.rootUri,
-				this.messageConverters, this.requestFactorySupplier,
-				this.uriTemplateHandler, this.errorHandler, this.basicAuthentication,
-				this.restTemplateCustomizers,
-				this.requestFactoryCustomizer.connectTimeout(connectTimeout),
+		return new RestTemplateBuilder(this.detectRequestFactory, this.rootUri, this.messageConverters,
+				this.requestFactorySupplier, this.uriTemplateHandler, this.errorHandler, this.basicAuthentication,
+				this.restTemplateCustomizers, this.requestFactoryCustomizer.connectTimeout(connectTimeout),
 				this.interceptors);
-=======
-		return new RestTemplateBuilder(this.detectRequestFactory, this.rootUri, this.messageConverters,
-				this.requestFactorySupplier, this.uriTemplateHandler, this.errorHandler, this.basicAuthorization,
-				append(this.restTemplateCustomizers, customizers), this.requestFactoryCustomizers, this.interceptors);
->>>>>>> c6c139d9
 	}
 
 	/**
@@ -588,7 +449,6 @@
 	 */
 	@Deprecated
 	public RestTemplateBuilder setConnectTimeout(int connectTimeout) {
-<<<<<<< HEAD
 		return setConnectTimeout(Duration.ofMillis(connectTimeout));
 	}
 
@@ -599,17 +459,9 @@
 	 * @since 2.1.0
 	 */
 	public RestTemplateBuilder setReadTimeout(Duration readTimeout) {
-		return new RestTemplateBuilder(this.detectRequestFactory, this.rootUri,
-				this.messageConverters, this.requestFactorySupplier,
-				this.uriTemplateHandler, this.errorHandler, this.basicAuthentication,
-				this.restTemplateCustomizers,
-				this.requestFactoryCustomizer.readTimeout(readTimeout),
-=======
-		return new RestTemplateBuilder(this.detectRequestFactory, this.rootUri, this.messageConverters,
-				this.requestFactorySupplier, this.uriTemplateHandler, this.errorHandler, this.basicAuthorization,
-				this.restTemplateCustomizers,
-				append(this.requestFactoryCustomizers, new ConnectTimeoutRequestFactoryCustomizer(connectTimeout)),
->>>>>>> c6c139d9
+		return new RestTemplateBuilder(this.detectRequestFactory, this.rootUri, this.messageConverters,
+				this.requestFactorySupplier, this.uriTemplateHandler, this.errorHandler, this.basicAuthentication,
+				this.restTemplateCustomizers, this.requestFactoryCustomizer.readTimeout(readTimeout),
 				this.interceptors);
 	}
 
@@ -622,15 +474,7 @@
 	 */
 	@Deprecated
 	public RestTemplateBuilder setReadTimeout(int readTimeout) {
-<<<<<<< HEAD
 		return setReadTimeout(Duration.ofMillis(readTimeout));
-=======
-		return new RestTemplateBuilder(this.detectRequestFactory, this.rootUri, this.messageConverters,
-				this.requestFactorySupplier, this.uriTemplateHandler, this.errorHandler, this.basicAuthorization,
-				this.restTemplateCustomizers,
-				append(this.requestFactoryCustomizers, new ReadTimeoutRequestFactoryCustomizer(readTimeout)),
-				this.interceptors);
->>>>>>> c6c139d9
 	}
 
 	/**
@@ -700,77 +544,28 @@
 			requestFactory = new ClientHttpRequestFactorySupplier().get();
 		}
 		if (requestFactory != null) {
-<<<<<<< HEAD
 			if (this.requestFactoryCustomizer != null) {
 				this.requestFactoryCustomizer.accept(requestFactory);
-=======
-			ClientHttpRequestFactory unwrappedRequestFactory = unwrapRequestFactoryIfNecessary(requestFactory);
-			for (RequestFactoryCustomizer customizer : this.requestFactoryCustomizers) {
-				customizer.customize(unwrappedRequestFactory);
->>>>>>> c6c139d9
 			}
 			restTemplate.setRequestFactory(requestFactory);
 		}
 	}
 
-<<<<<<< HEAD
-=======
-	private ClientHttpRequestFactory unwrapRequestFactoryIfNecessary(ClientHttpRequestFactory requestFactory) {
-		if (!(requestFactory instanceof AbstractClientHttpRequestFactoryWrapper)) {
-			return requestFactory;
-		}
-		ClientHttpRequestFactory unwrappedRequestFactory = requestFactory;
-		Field field = ReflectionUtils.findField(AbstractClientHttpRequestFactoryWrapper.class, "requestFactory");
-		ReflectionUtils.makeAccessible(field);
-		do {
-			unwrappedRequestFactory = (ClientHttpRequestFactory) ReflectionUtils.getField(field,
-					unwrappedRequestFactory);
-		}
-		while (unwrappedRequestFactory instanceof AbstractClientHttpRequestFactoryWrapper);
-		return unwrappedRequestFactory;
-	}
-
-	private ClientHttpRequestFactory detectRequestFactory() {
-		for (Map.Entry<String, String> candidate : REQUEST_FACTORY_CANDIDATES.entrySet()) {
-			ClassLoader classLoader = getClass().getClassLoader();
-			if (ClassUtils.isPresent(candidate.getKey(), classLoader)) {
-				Class<?> factoryClass = ClassUtils.resolveClassName(candidate.getValue(), classLoader);
-				return (ClientHttpRequestFactory) BeanUtils.instantiateClass(factoryClass);
-			}
-		}
-		return new SimpleClientHttpRequestFactory();
-	}
-
-	private <T> Set<T> append(Set<T> set, T addition) {
-		Set<T> result = new LinkedHashSet<>((set != null) ? set : Collections.emptySet());
-		result.add(addition);
-		return Collections.unmodifiableSet(result);
-	}
-
->>>>>>> c6c139d9
 	private <T> Set<T> append(Set<T> set, Collection<? extends T> additions) {
 		Set<T> result = new LinkedHashSet<>((set != null) ? set : Collections.emptySet());
 		result.addAll(additions);
 		return Collections.unmodifiableSet(result);
 	}
 
-	private static class RequestFactoryCustomizer
-			implements Consumer<ClientHttpRequestFactory> {
+	private static class RequestFactoryCustomizer implements Consumer<ClientHttpRequestFactory> {
 
 		private final Duration connectTimeout;
 
 		private final Duration readTimeout;
 
-<<<<<<< HEAD
 		RequestFactoryCustomizer() {
 			this(null, null);
 		}
-=======
-	/**
-	 * {@link RequestFactoryCustomizer} to call a "set timeout" method.
-	 */
-	private abstract static class TimeoutRequestFactoryCustomizer implements RequestFactoryCustomizer {
->>>>>>> c6c139d9
 
 		private RequestFactoryCustomizer(Duration connectTimeout, Duration readTimeout) {
 			this.connectTimeout = connectTimeout;
@@ -787,11 +582,10 @@
 
 		@Override
 		public void accept(ClientHttpRequestFactory requestFactory) {
-			ClientHttpRequestFactory unwrappedRequestFactory = unwrapRequestFactoryIfNecessary(
-					requestFactory);
+			ClientHttpRequestFactory unwrappedRequestFactory = unwrapRequestFactoryIfNecessary(requestFactory);
 			if (this.connectTimeout != null) {
-				new TimeoutRequestFactoryCustomizer(this.connectTimeout,
-						"setConnectTimeout").customize(unwrappedRequestFactory);
+				new TimeoutRequestFactoryCustomizer(this.connectTimeout, "setConnectTimeout")
+						.customize(unwrappedRequestFactory);
 			}
 			if (this.readTimeout != null) {
 				new TimeoutRequestFactoryCustomizer(this.readTimeout, "setReadTimeout")
@@ -799,31 +593,19 @@
 			}
 		}
 
-<<<<<<< HEAD
-		private ClientHttpRequestFactory unwrapRequestFactoryIfNecessary(
-				ClientHttpRequestFactory requestFactory) {
+		private ClientHttpRequestFactory unwrapRequestFactoryIfNecessary(ClientHttpRequestFactory requestFactory) {
 			if (!(requestFactory instanceof AbstractClientHttpRequestFactoryWrapper)) {
 				return requestFactory;
 			}
 			ClientHttpRequestFactory unwrappedRequestFactory = requestFactory;
-			Field field = ReflectionUtils.findField(
-					AbstractClientHttpRequestFactoryWrapper.class, "requestFactory");
+			Field field = ReflectionUtils.findField(AbstractClientHttpRequestFactoryWrapper.class, "requestFactory");
 			ReflectionUtils.makeAccessible(field);
 			do {
-				unwrappedRequestFactory = (ClientHttpRequestFactory) ReflectionUtils
-						.getField(field, unwrappedRequestFactory);
+				unwrappedRequestFactory = (ClientHttpRequestFactory) ReflectionUtils.getField(field,
+						unwrappedRequestFactory);
 			}
 			while (unwrappedRequestFactory instanceof AbstractClientHttpRequestFactoryWrapper);
 			return unwrappedRequestFactory;
-=======
-		private Method findMethod(ClientHttpRequestFactory factory) {
-			Method method = ReflectionUtils.findMethod(factory.getClass(), this.methodName, int.class);
-			if (method != null) {
-				return method;
-			}
-			throw new IllegalStateException(
-					"Request factory " + factory.getClass() + " does not have a " + this.methodName + "(int) method");
->>>>>>> c6c139d9
 		}
 
 		/**
@@ -831,14 +613,7 @@
 		 */
 		private static final class TimeoutRequestFactoryCustomizer {
 
-<<<<<<< HEAD
 			private final Duration timeout;
-=======
-	/**
-	 * {@link RequestFactoryCustomizer} to set the read timeout.
-	 */
-	private static class ReadTimeoutRequestFactoryCustomizer extends TimeoutRequestFactoryCustomizer {
->>>>>>> c6c139d9
 
 			private final String methodName;
 
@@ -847,27 +622,18 @@
 				this.methodName = methodName;
 			}
 
-<<<<<<< HEAD
 			void customize(ClientHttpRequestFactory factory) {
-				ReflectionUtils.invokeMethod(findMethod(factory), factory,
-						Math.toIntExact(this.timeout.toMillis()));
+				ReflectionUtils.invokeMethod(findMethod(factory), factory, Math.toIntExact(this.timeout.toMillis()));
 			}
 
 			private Method findMethod(ClientHttpRequestFactory factory) {
-				Method method = ReflectionUtils.findMethod(factory.getClass(),
-						this.methodName, int.class);
+				Method method = ReflectionUtils.findMethod(factory.getClass(), this.methodName, int.class);
 				if (method != null) {
 					return method;
 				}
-				throw new IllegalStateException("Request factory " + factory.getClass()
-						+ " does not have a " + this.methodName + "(int) method");
-			}
-=======
-	/**
-	 * {@link RequestFactoryCustomizer} to set the connect timeout.
-	 */
-	private static class ConnectTimeoutRequestFactoryCustomizer extends TimeoutRequestFactoryCustomizer {
->>>>>>> c6c139d9
+				throw new IllegalStateException("Request factory " + factory.getClass() + " does not have a "
+						+ this.methodName + "(int) method");
+			}
 
 		}
 
