--- conflicted
+++ resolved
@@ -176,15 +176,11 @@
 			onApplicationEnvironmentPreparedEvent(
 					(ApplicationEnvironmentPreparedEvent) event);
 		}
-<<<<<<< HEAD
 		else if (event instanceof ApplicationPreparedEvent) {
 			onApplicationPreparedEvent((ApplicationPreparedEvent) event);
 		}
-		else if (event instanceof ContextClosedEvent) {
-=======
 		else if (event instanceof ContextClosedEvent && ((ContextClosedEvent) event)
 				.getApplicationContext().getParent() == null) {
->>>>>>> 00b668b2
 			onContextClosedEvent();
 		}
 	}
